// Copyright 2014 The go-ethereum Authors
// This file is part of go-ethereum.
//
// go-ethereum is free software: you can redistribute it and/or modify
// it under the terms of the GNU General Public License as published by
// the Free Software Foundation, either version 3 of the License, or
// (at your option) any later version.
//
// go-ethereum is distributed in the hope that it will be useful,
// but WITHOUT ANY WARRANTY; without even the implied warranty of
// MERCHANTABILITY or FITNESS FOR A PARTICULAR PURPOSE. See the
// GNU General Public License for more details.
//
// You should have received a copy of the GNU General Public License
// along with go-ethereum. If not, see <http://www.gnu.org/licenses/>.

// geth is the official command-line client for Ethereum.
package main

import (
	"encoding/hex"
	"fmt"
	"io/ioutil"
	"os"
	"os/signal"
	"path/filepath"
	"runtime"
	"strconv"
	"strings"
	"time"

	"github.com/codegangsta/cli"
	"github.com/ethereum/ethash"
	"github.com/ethereum/go-ethereum/cmd/utils"
	"github.com/ethereum/go-ethereum/common"
	"github.com/ethereum/go-ethereum/core"
	"github.com/ethereum/go-ethereum/eth"
	"github.com/ethereum/go-ethereum/ethdb"
	"github.com/ethereum/go-ethereum/internal/debug"
	"github.com/ethereum/go-ethereum/logger"
	"github.com/ethereum/go-ethereum/logger/glog"
	"github.com/ethereum/go-ethereum/metrics"
	"github.com/ethereum/go-ethereum/node"
	"github.com/ethereum/go-ethereum/params"
	"github.com/ethereum/go-ethereum/release"
	"github.com/ethereum/go-ethereum/rlp"
)

const (
<<<<<<< HEAD
	ClientIdentifier = "Geth"
	Version          = "1.4.0-rc"
	VersionMajor     = 1
	VersionMinor     = 4
	VersionPatch     = 0
=======
	clientIdentifier = "Geth"     // Client identifier to advertise over the network
	versionMajor     = 1          // Major version component of the current release
	versionMinor     = 5          // Minor version component of the current release
	versionPatch     = 0          // Patch version component of the current release
	versionMeta      = "unstable" // Version metadata to append to the version string

	versionOracle = "0xfa7b9770ca4cb04296cac84f37736d4041251cdf" // Ethereum address of the Geth release oracle
>>>>>>> 258cc73e
)

var (
	gitCommit string         // Git SHA1 commit hash of the release (set via linker flags)
	verString string         // Combined textual representation of all the version components
	relConfig release.Config // Structured version information and release oracle config
	app       *cli.App
)

func init() {
	// Construct the textual version string from the individual components
	verString = fmt.Sprintf("%d.%d.%d", versionMajor, versionMinor, versionPatch)
	if versionMeta != "" {
		verString += "-" + versionMeta
	}
	if gitCommit != "" {
		verString += "-" + gitCommit[:8]
	}
	// Construct the version release oracle configuration
	relConfig.Oracle = common.HexToAddress(versionOracle)

	relConfig.Major = uint32(versionMajor)
	relConfig.Minor = uint32(versionMinor)
	relConfig.Patch = uint32(versionPatch)

	commit, _ := hex.DecodeString(gitCommit)
	copy(relConfig.Commit[:], commit)

	// Initialize the CLI app and start Geth
	app = utils.NewApp(verString, "the go-ethereum command line interface")
	app.Action = geth
	app.HideVersion = true // we have a command to print the version
	app.Commands = []cli.Command{
		importCommand,
		exportCommand,
		upgradedbCommand,
		removedbCommand,
		dumpCommand,
		monitorCommand,
		accountCommand,
		walletCommand,
		{
			Action: makedag,
			Name:   "makedag",
			Usage:  "generate ethash dag (for testing)",
			Description: `
The makedag command generates an ethash DAG in /tmp/dag.

This command exists to support the system testing project.
Regular users do not need to execute it.
`,
		},
		{
			Action: gpuinfo,
			Name:   "gpuinfo",
			Usage:  "gpuinfo",
			Description: `
Prints OpenCL device info for all found GPUs.
`,
		},
		{
			Action: gpubench,
			Name:   "gpubench",
			Usage:  "benchmark GPU",
			Description: `
Runs quick benchmark on first GPU found.
`,
		},
		{
			Action: version,
			Name:   "version",
			Usage:  "print ethereum version numbers",
			Description: `
The output of this command is supposed to be machine-readable.
`,
		},
		{
			Action: initGenesis,
			Name:   "init",
			Usage:  "bootstraps and initialises a new genesis block (JSON)",
			Description: `
The init command initialises a new genesis block and definition for the network.
This is a destructive action and changes the network in which you will be
participating.
`,
		},
		{
			Action: console,
			Name:   "console",
			Usage:  `Geth Console: interactive JavaScript environment`,
			Description: `
The Geth console is an interactive shell for the JavaScript runtime environment
which exposes a node admin interface as well as the Ðapp JavaScript API.
See https://github.com/ethereum/go-ethereum/wiki/Javascipt-Console
`,
		},
		{
			Action: attach,
			Name:   "attach",
			Usage:  `Geth Console: interactive JavaScript environment (connect to node)`,
			Description: `
		The Geth console is an interactive shell for the JavaScript runtime environment
		which exposes a node admin interface as well as the Ðapp JavaScript API.
		See https://github.com/ethereum/go-ethereum/wiki/Javascipt-Console.
		This command allows to open a console on a running geth node.
		`,
		},
		{
			Action: execScripts,
			Name:   "js",
			Usage:  `executes the given JavaScript files in the Geth JavaScript VM`,
			Description: `
The JavaScript VM exposes a node admin interface as well as the Ðapp
JavaScript API. See https://github.com/ethereum/go-ethereum/wiki/Javascipt-Console
`,
		},
	}

	app.Flags = []cli.Flag{
		utils.IdentityFlag,
		utils.UnlockedAccountFlag,
		utils.PasswordFileFlag,
		utils.GenesisFileFlag,
		utils.BootnodesFlag,
		utils.DataDirFlag,
		utils.KeyStoreDirFlag,
		utils.BlockchainVersionFlag,
		utils.OlympicFlag,
		utils.FastSyncFlag,
		utils.CacheFlag,
		utils.LightKDFFlag,
		utils.JSpathFlag,
		utils.ListenPortFlag,
		utils.MaxPeersFlag,
		utils.MaxPendingPeersFlag,
		utils.EtherbaseFlag,
		utils.GasPriceFlag,
		utils.MinerThreadsFlag,
		utils.MiningEnabledFlag,
		utils.MiningGPUFlag,
		utils.AutoDAGFlag,
		utils.TargetGasLimitFlag,
		utils.NATFlag,
		utils.NatspecEnabledFlag,
		utils.NoDiscoverFlag,
		utils.NodeKeyFileFlag,
		utils.NodeKeyHexFlag,
		utils.RPCEnabledFlag,
		utils.RPCListenAddrFlag,
		utils.RPCPortFlag,
		utils.RPCApiFlag,
		utils.WSEnabledFlag,
		utils.WSListenAddrFlag,
		utils.WSPortFlag,
		utils.WSApiFlag,
		utils.WSAllowedOriginsFlag,
		utils.IPCDisabledFlag,
		utils.IPCApiFlag,
		utils.IPCPathFlag,
		utils.ExecFlag,
		utils.PreLoadJSFlag,
		utils.WhisperEnabledFlag,
		utils.DevModeFlag,
		utils.TestNetFlag,
		utils.VMForceJitFlag,
		utils.VMJitCacheFlag,
		utils.VMEnableJitFlag,
		utils.NetworkIdFlag,
		utils.RPCCORSDomainFlag,
		utils.MetricsEnabledFlag,
		utils.FakePoWFlag,
		utils.SolcPathFlag,
		utils.GpoMinGasPriceFlag,
		utils.GpoMaxGasPriceFlag,
		utils.GpoFullBlockRatioFlag,
		utils.GpobaseStepDownFlag,
		utils.GpobaseStepUpFlag,
		utils.GpobaseCorrectionFactorFlag,
		utils.ExtraDataFlag,
	}
	app.Flags = append(app.Flags, debug.Flags...)

	app.Before = func(ctx *cli.Context) error {
		runtime.GOMAXPROCS(runtime.NumCPU())
		if err := debug.Setup(ctx); err != nil {
			return err
		}
		// Start system runtime metrics collection
		go metrics.CollectProcessMetrics(3 * time.Second)

		utils.SetupNetwork(ctx)

		// Deprecation warning.
		if ctx.GlobalIsSet(utils.GenesisFileFlag.Name) {
			common.PrintDepricationWarning("--genesis is deprecated. Switch to use 'geth init /path/to/file'")
		}

		return nil
	}

	app.After = func(ctx *cli.Context) error {
		logger.Flush()
		debug.Exit()
		utils.Stdin.Close() // Resets terminal mode.
		return nil
	}
}

func main() {
	if err := app.Run(os.Args); err != nil {
		fmt.Fprintln(os.Stderr, err)
		os.Exit(1)
	}
}

func makeDefaultExtra() []byte {
	var clientInfo = struct {
		Version   uint
		Name      string
		GoVersion string
		Os        string
	}{uint(versionMajor<<16 | versionMinor<<8 | versionPatch), clientIdentifier, runtime.Version(), runtime.GOOS}
	extra, err := rlp.EncodeToBytes(clientInfo)
	if err != nil {
		glog.V(logger.Warn).Infoln("error setting canonical miner information:", err)
	}

	if uint64(len(extra)) > params.MaximumExtraDataSize.Uint64() {
		glog.V(logger.Warn).Infoln("error setting canonical miner information: extra exceeds", params.MaximumExtraDataSize)
		glog.V(logger.Debug).Infof("extra: %x\n", extra)
		return nil
	}
	return extra
}

// geth is the main entry point into the system if no special subcommand is ran.
// It creates a default node based on the command line arguments and runs it in
// blocking mode, waiting for it to be shut down.
func geth(ctx *cli.Context) {
	node := utils.MakeSystemNode(clientIdentifier, verString, relConfig, makeDefaultExtra(), ctx)
	startNode(ctx, node)
	node.Wait()
}

// attach will connect to a running geth instance attaching a JavaScript console and to it.
func attach(ctx *cli.Context) {
	// attach to a running geth instance
	client, err := utils.NewRemoteRPCClient(ctx)
	if err != nil {
		utils.Fatalf("Unable to attach to geth: %v", err)
	}

	repl := newLightweightJSRE(
		ctx.GlobalString(utils.JSpathFlag.Name),
		client,
		ctx.GlobalString(utils.DataDirFlag.Name),
		true,
	)

	// preload user defined JS files into the console
	err = repl.preloadJSFiles(ctx)
	if err != nil {
		utils.Fatalf("unable to preload JS file %v", err)
	}

	// in case the exec flag holds a JS statement execute it and return
	if ctx.GlobalString(utils.ExecFlag.Name) != "" {
		repl.batch(ctx.GlobalString(utils.ExecFlag.Name))
	} else {
		repl.welcome()
		repl.interactive()
	}
}

// initGenesis will initialise the given JSON format genesis file and writes it as
// the zero'd block (i.e. genesis) or will fail hard if it can't succeed.
func initGenesis(ctx *cli.Context) {
	genesisPath := ctx.Args().First()
	if len(genesisPath) == 0 {
		utils.Fatalf("must supply path to genesis JSON file")
	}

	chainDb, err := ethdb.NewLDBDatabase(filepath.Join(utils.MustMakeDataDir(ctx), "chaindata"), 0, 0)
	if err != nil {
		utils.Fatalf("could not open database: %v", err)
	}

	genesisFile, err := os.Open(genesisPath)
	if err != nil {
		utils.Fatalf("failed to read genesis file: %v", err)
	}

	block, err := core.WriteGenesisBlock(chainDb, genesisFile)
	if err != nil {
		utils.Fatalf("failed to write genesis block: %v", err)
	}
	glog.V(logger.Info).Infof("successfully wrote genesis block and/or chain rule set: %x", block.Hash())
}

// console starts a new geth node, attaching a JavaScript console to it at the
// same time.
func console(ctx *cli.Context) {
	// Create and start the node based on the CLI flags
	node := utils.MakeSystemNode(clientIdentifier, verString, relConfig, makeDefaultExtra(), ctx)
	startNode(ctx, node)

	// Attach to the newly started node, and either execute script or become interactive
	client, err := node.Attach()
	if err != nil {
		utils.Fatalf("Failed to attach to the inproc geth: %v", err)
	}
	repl := newJSRE(node,
		ctx.GlobalString(utils.JSpathFlag.Name),
		ctx.GlobalString(utils.RPCCORSDomainFlag.Name),
		client, true)

	// preload user defined JS files into the console
	err = repl.preloadJSFiles(ctx)
	if err != nil {
		utils.Fatalf("%v", err)
	}

	// in case the exec flag holds a JS statement execute it and return
	if script := ctx.GlobalString(utils.ExecFlag.Name); script != "" {
		repl.batch(script)
	} else {
		repl.welcome()
		repl.interactive()
	}
	node.Stop()
}

// execScripts starts a new geth node based on the CLI flags, and executes each
// of the JavaScript files specified as command arguments.
func execScripts(ctx *cli.Context) {
	// Create and start the node based on the CLI flags
	node := utils.MakeSystemNode(clientIdentifier, verString, relConfig, makeDefaultExtra(), ctx)
	startNode(ctx, node)
	defer node.Stop()

	// Attach to the newly started node and execute the given scripts
	client, err := node.Attach()
	if err != nil {
		utils.Fatalf("Failed to attach to the inproc geth: %v", err)
	}
	repl := newJSRE(node,
		ctx.GlobalString(utils.JSpathFlag.Name),
		ctx.GlobalString(utils.RPCCORSDomainFlag.Name),
		client, false)

	// Run all given files.
	for _, file := range ctx.Args() {
		if err = repl.re.Exec(file); err != nil {
			break
		}
	}
	if err != nil {
		utils.Fatalf("JavaScript Error: %v", jsErrorString(err))
	}
	// JS files loaded successfully.
	// Wait for pending callbacks, but stop for Ctrl-C.
	abort := make(chan os.Signal, 1)
	signal.Notify(abort, os.Interrupt)
	go func() {
		<-abort
		repl.re.Stop(false)
	}()
	repl.re.Stop(true)
}

// startNode boots up the system node and all registered protocols, after which
// it unlocks any requested accounts, and starts the RPC/IPC interfaces and the
// miner.
func startNode(ctx *cli.Context, stack *node.Node) {
	// Start up the node itself
	utils.StartNode(stack)

	// Unlock any account specifically requested
	var ethereum *eth.Ethereum
	if err := stack.Service(&ethereum); err != nil {
		utils.Fatalf("ethereum service not running: %v", err)
	}
	accman := ethereum.AccountManager()
	passwords := utils.MakePasswordList(ctx)

	accounts := strings.Split(ctx.GlobalString(utils.UnlockedAccountFlag.Name), ",")
	for i, account := range accounts {
		if trimmed := strings.TrimSpace(account); trimmed != "" {
			unlockAccount(ctx, accman, trimmed, i, passwords)
		}
	}
	// Start auxiliary services if enabled
	if ctx.GlobalBool(utils.MiningEnabledFlag.Name) {
		if err := ethereum.StartMining(ctx.GlobalInt(utils.MinerThreadsFlag.Name), ctx.GlobalString(utils.MiningGPUFlag.Name)); err != nil {
			utils.Fatalf("Failed to start mining: %v", err)
		}
	}
}

func makedag(ctx *cli.Context) {
	args := ctx.Args()
	wrongArgs := func() {
		utils.Fatalf(`Usage: geth makedag <block number> <outputdir>`)
	}
	switch {
	case len(args) == 2:
		blockNum, err := strconv.ParseUint(args[0], 0, 64)
		dir := args[1]
		if err != nil {
			wrongArgs()
		} else {
			dir = filepath.Clean(dir)
			// seems to require a trailing slash
			if !strings.HasSuffix(dir, "/") {
				dir = dir + "/"
			}
			_, err = ioutil.ReadDir(dir)
			if err != nil {
				utils.Fatalf("Can't find dir")
			}
			fmt.Println("making DAG, this could take awhile...")
			ethash.MakeDAG(blockNum, dir)
		}
	default:
		wrongArgs()
	}
}

func gpuinfo(ctx *cli.Context) {
	eth.PrintOpenCLDevices()
}

func gpubench(ctx *cli.Context) {
	args := ctx.Args()
	wrongArgs := func() {
		utils.Fatalf(`Usage: geth gpubench <gpu number>`)
	}
	switch {
	case len(args) == 1:
		n, err := strconv.ParseUint(args[0], 0, 64)
		if err != nil {
			wrongArgs()
		}
		eth.GPUBench(n)
	case len(args) == 0:
		eth.GPUBench(0)
	default:
		wrongArgs()
	}
}

func version(c *cli.Context) {
	fmt.Println(clientIdentifier)
	fmt.Println("Version:", version)
	fmt.Println("Protocol Versions:", eth.ProtocolVersions)
	fmt.Println("Network Id:", c.GlobalInt(utils.NetworkIdFlag.Name))
	fmt.Println("Go Version:", runtime.Version())
	fmt.Println("OS:", runtime.GOOS)
	fmt.Printf("GOPATH=%s\n", os.Getenv("GOPATH"))
	fmt.Printf("GOROOT=%s\n", runtime.GOROOT())
}<|MERGE_RESOLUTION|>--- conflicted
+++ resolved
@@ -47,21 +47,13 @@
 )
 
 const (
-<<<<<<< HEAD
-	ClientIdentifier = "Geth"
-	Version          = "1.4.0-rc"
-	VersionMajor     = 1
-	VersionMinor     = 4
-	VersionPatch     = 0
-=======
-	clientIdentifier = "Geth"     // Client identifier to advertise over the network
-	versionMajor     = 1          // Major version component of the current release
-	versionMinor     = 5          // Minor version component of the current release
-	versionPatch     = 0          // Patch version component of the current release
-	versionMeta      = "unstable" // Version metadata to append to the version string
+	clientIdentifier = "Geth" // Client identifier to advertise over the network
+	versionMajor     = 1      // Major version component of the current release
+	versionMinor     = 4      // Minor version component of the current release
+	versionPatch     = 1      // Patch version component of the current release
+	versionMeta      = "rc"   // Version metadata to append to the version string
 
 	versionOracle = "0xfa7b9770ca4cb04296cac84f37736d4041251cdf" // Ethereum address of the Geth release oracle
->>>>>>> 258cc73e
 )
 
 var (
